"""Numpy based random backend."""


<<<<<<< HEAD

def rand(*args, **kwargs):
    return np.random.rand(*args, **kwargs)


def randint(*args, **kwargs):
    return np.random.randint(*args, **kwargs)


def seed(*args, **kwargs):
    return np.random.seed(*args, **kwargs)


def normal(*args, **kwargs):
    return np.random.normal(*args, **kwargs)


def uniform(*args, **kwargs):
    return np.random.uniform(*args, **kwargs)
=======
from numpy.random import (  # NOQA
    normal,
    rand,
    randint,
    randn,
    seed
)
>>>>>>> 28e0c996
<|MERGE_RESOLUTION|>--- conflicted
+++ resolved
@@ -1,32 +1,11 @@
 """Numpy based random backend."""
 
 
-<<<<<<< HEAD
-
-def rand(*args, **kwargs):
-    return np.random.rand(*args, **kwargs)
-
-
-def randint(*args, **kwargs):
-    return np.random.randint(*args, **kwargs)
-
-
-def seed(*args, **kwargs):
-    return np.random.seed(*args, **kwargs)
-
-
-def normal(*args, **kwargs):
-    return np.random.normal(*args, **kwargs)
-
-
-def uniform(*args, **kwargs):
-    return np.random.uniform(*args, **kwargs)
-=======
 from numpy.random import (  # NOQA
     normal,
     rand,
     randint,
     randn,
-    seed
-)
->>>>>>> 28e0c996
+    seed,
+    uniform
+)