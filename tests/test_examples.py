--- conflicted
+++ resolved
@@ -27,12 +27,9 @@
     def test_plot_geodesics_so3(self):
         plot_geodesics_so3.main()
 
-<<<<<<< HEAD
-=======
     def test_plot_grid_h2(self):
         plot_grid_h2.main()
-
->>>>>>> 335d7f8d
+        
 
 if __name__ == '__main__':
         unittest.main()